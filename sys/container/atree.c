--- conflicted
+++ resolved
@@ -288,11 +288,8 @@
 	atree_node_t *path[kAtreeMaxHeight];
 
 	size_t top;
-<<<<<<< HEAD
 	int direction;
-=======
 	bool first;
->>>>>>> 3e016824
 } atree_iterator_t;
 
 size_t atree_iteratorNextObject(iterator_t *iterator, size_t maxObjects)
@@ -303,17 +300,13 @@
 		atree_iterator_t *aiterator = iterator->data;
 		atree_node_t *nil = aiterator->tree->nil;
 
-<<<<<<< HEAD
-		if(aiterator->node->link[aiterator->direction] != nil)
-=======
 		if(aiterator->first && aiterator->node != nil)
 		{
 			iterator->objects[gathered ++] = aiterator->node->data;
 			aiterator->first = false;
 		}
 
-		if(aiterator->node->link[1] != nil)
->>>>>>> 3e016824
+		if(aiterator->node->link[aiterator->direction] != nil)
 		{
 			aiterator->path[aiterator->top ++] = aiterator->node;
 			aiterator->node = aiterator->node->link[aiterator->direction];
@@ -363,17 +356,11 @@
 	atree_iterator_t *aiterator = halloc(NULL, sizeof(atree_iterator_t));
 	if(aiterator)
 	{
-<<<<<<< HEAD
 		aiterator->tree = tree;
 		aiterator->node = tree->root;
 		aiterator->top  = 0;
+		aiterator->first = true;
 		aiterator->direction = 1;
-=======
-		aiterator->tree  = tree;
-		aiterator->node  = tree->root;
-		aiterator->top   = 0;
-		aiterator->first = true;
->>>>>>> 3e016824
 
 		if(aiterator->node != tree->nil)
 		{

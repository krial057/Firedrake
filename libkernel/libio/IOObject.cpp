--- conflicted
+++ resolved
@@ -50,10 +50,7 @@
 		return;
 
 	kern_spinlock_lock(&_lock);
-<<<<<<< HEAD
-=======
 
->>>>>>> a3b1651f
 	if((-- _retainCount) == 0)
 	{
 		free();
@@ -61,10 +58,7 @@
 
 		return;
 	}
-<<<<<<< HEAD
-=======
 
->>>>>>> a3b1651f
 	kern_spinlock_unlock(&_lock);
 }
 

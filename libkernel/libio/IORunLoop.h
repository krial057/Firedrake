--- conflicted
+++ resolved
@@ -57,12 +57,9 @@
 	IOArray *_eventSources;
 	IOSet *_removedSources;
 
-<<<<<<< HEAD
 	bool _doingStep;
-=======
 	timestamp_t _nextStep;
 
->>>>>>> 0385e228
 	bool _shouldStop;
 	kern_spinlock_t _lock;
 
